--- conflicted
+++ resolved
@@ -22,6 +22,7 @@
 #include "main.h"
 #include "metrics.h"
 #include "net.h"
+#include "zcash/Note.hpp"
 #include "policy/policy.h"
 #include "pow.h"
 #include "primitives/transaction.h"
@@ -126,12 +127,17 @@
     CMutableTransaction &mtx;
     void* ctx; 
     const CAmount fundingStreamValue;
+    const libzcash::Zip212Enabled zip212Enabled;
 public:
-    AddFundingStreamValueToTx(CMutableTransaction &mtx, void* ctx, const CAmount fundingStreamValue): mtx(mtx), ctx(ctx), fundingStreamValue(fundingStreamValue) {}
+    AddFundingStreamValueToTx(
+            CMutableTransaction &mtx, 
+            void* ctx, 
+            const CAmount fundingStreamValue,
+            const libzcash::Zip212Enabled zip212Enabled): mtx(mtx), ctx(ctx), fundingStreamValue(fundingStreamValue), zip212Enabled(zip212Enabled) {}
 
     bool operator()(const libzcash::SaplingPaymentAddress& pa) const {
         uint256 ovk;
-        auto note = libzcash::SaplingNote(pa, fundingStreamValue);
+        auto note = libzcash::SaplingNote(pa, fundingStreamValue, zip212Enabled);
         auto output = OutputDescriptionInfo(ovk, note, NO_MEMO);
 
         auto odesc = output.Build(ctx);
@@ -166,6 +172,14 @@
         const int nHeight,
         const CAmount nFees) : mtx(mtx), chainparams(chainparams), nHeight(nHeight), nFees(nFees) {}
 
+    const libzcash::Zip212Enabled GetZip212Flag() const {
+        if (chainparams.GetConsensus().NetworkUpgradeActive(nHeight, Consensus::UPGRADE_CANOPY)) {
+            return libzcash::Zip212Enabled::AfterZip212;
+        } else {
+            return libzcash::Zip212Enabled::BeforeZip212;
+        }
+    }
+
     CAmount SetFoundersRewardAndGetMinerValue(void* ctx) const {
         auto miner_reward = GetBlockSubsidy(nHeight, chainparams.GetConsensus());
 
@@ -178,7 +192,7 @@
 
                 for (Consensus::FundingStreamElement fselem : fundingStreamElements) {
                     miner_reward -= fselem.second;
-                    bool added = boost::apply_visitor(AddFundingStreamValueToTx(mtx, ctx, fselem.second), fselem.first);
+                    bool added = boost::apply_visitor(AddFundingStreamValueToTx(mtx, ctx, fselem.second, GetZip212Flag()), fselem.first);
                     if (!added) {
                         librustzcash_sapling_proving_ctx_free(ctx);
                         throw new std::runtime_error("Failed to add funding stream output.");
@@ -200,34 +214,7 @@
         return miner_reward + nFees;
     }
 
-<<<<<<< HEAD
     void ComputeBindingSig(void* ctx) const {
-=======
-    void operator()(const InvalidMinerAddress &invalid) const {}
-
-    // Create shielded output
-    void operator()(const libzcash::SaplingPaymentAddress &pa) const {
-        auto value = SetFoundersRewardAndGetMinerValue();
-        mtx.valueBalance = -value;
-
-        uint256 ovk;
-        libzcash::Zip212Enabled zip_212_enabled = libzcash::Zip212Enabled::BeforeZip212;
-        if (Params().GetConsensus().NetworkUpgradeActive(nHeight, Consensus::UPGRADE_CANOPY)) {
-            zip_212_enabled = libzcash::Zip212Enabled::AfterZip212;
-        }
-        auto note = libzcash::SaplingNote(pa, value, zip_212_enabled);
-        auto output = OutputDescriptionInfo(ovk, note, {{0xF6}});
-
-        auto ctx = librustzcash_sapling_proving_ctx_init();
-
-        auto odesc = output.Build(ctx);
-        if (!odesc) {
-            librustzcash_sapling_proving_ctx_free(ctx);
-            throw new std::runtime_error("Failed to create shielded output for miner");
-        }
-        mtx.vShieldedOutput.push_back(odesc.get());
-
->>>>>>> 701adc38
         // Empty output script.
         uint256 dataToBeSigned;
         CScript scriptCode;
@@ -262,7 +249,8 @@
         mtx.valueBalance -= miner_reward;
 
         uint256 ovk;
-        auto note = libzcash::SaplingNote(pa, miner_reward);
+
+        auto note = libzcash::SaplingNote(pa, miner_reward, GetZip212Flag());
         auto output = OutputDescriptionInfo(ovk, note, NO_MEMO);
 
         auto odesc = output.Build(ctx);

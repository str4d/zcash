--- conflicted
+++ resolved
@@ -195,15 +195,8 @@
     }
 }
 
-<<<<<<< HEAD
-TEST(checktransaction_tests, OversizeSaplingTxns) {
+TEST(ChecktransactionTests, OversizeSaplingTxns) {
     RegtestActivateSapling();
-=======
-TEST(ChecktransactionTests, OversizeSaplingTxns) {
-    SelectParams(CBaseChainParams::REGTEST);
-    UpdateNetworkUpgradeParameters(Consensus::UPGRADE_OVERWINTER, Consensus::NetworkUpgrade::ALWAYS_ACTIVE);
-    UpdateNetworkUpgradeParameters(Consensus::UPGRADE_SAPLING, Consensus::NetworkUpgrade::ALWAYS_ACTIVE);
->>>>>>> 6824a62f
 
     CMutableTransaction mtx = GetValidTransaction();
     mtx.fOverwintered = true;

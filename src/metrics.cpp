// Copyright (c) 2016 The Zcash developers
// Distributed under the MIT software license, see the accompanying
// file COPYING or http://www.opensource.org/licenses/mit-license.php.

#include "metrics.h"

#include "chainparams.h"
#ifndef STANDALONE_MINER
#include "main.h"
#endif
#include "ui_interface.h"
#include "util.h"
#include "utiltime.h"
#include "utilmoneystr.h"

#include <boost/thread.hpp>
#include <boost/thread/synchronized_value.hpp>
#include <string>
#include <sys/ioctl.h>
#include <unistd.h>

#ifndef STANDALONE_MINER
CCriticalSection cs_metrics;
#endif

boost::synchronized_value<int64_t> nNodeStartTime;
boost::synchronized_value<int64_t> nNextRefresh;
AtomicCounter transactionsValidated;
AtomicCounter ehSolverRuns;
AtomicCounter solutionTargetChecks;
AtomicCounter minedBlocks;

#ifdef STANDALONE_MINER
// Standalone miner counters
AtomicCounter acceptedSolutions;
AtomicCounter rejectedSolutions;
AtomicCounter failedSolutions;
#else
boost::synchronized_value<std::list<uint256>> trackedBlocks;
#endif

boost::synchronized_value<std::list<std::string>> messageBox;
boost::synchronized_value<std::string> initMessage;
bool loaded = false;

extern int64_t GetNetworkHashPS(int lookup, int height);

#ifndef STANDALONE_MINER
void TrackMinedBlock(uint256 hash)
{
    LOCK(cs_metrics);
    minedBlocks.increment();
    trackedBlocks->push_back(hash);
}
#endif

void MarkStartTime()
{
    *nNodeStartTime = GetTime();
}

int64_t GetUptime()
{
    return GetTime() - *nNodeStartTime;
}

double GetLocalSolPS_INTERNAL(int64_t uptime)
{
    return uptime > 0 ? (double)solutionTargetChecks.get() / uptime : 0;
}

double GetLocalSolPS()
{
    return GetLocalSolPS_INTERNAL(GetUptime());
}

void TriggerRefresh()
{
    *nNextRefresh = GetTime();
    // Ensure that the refresh has started before we return
    MilliSleep(200);
}

static bool metrics_ThreadSafeMessageBox(const std::string& message,
                                      const std::string& caption,
                                      unsigned int style)
{
    // The SECURE flag has no effect in the metrics UI.
    style &= ~CClientUIInterface::SECURE;

    std::string strCaption;
    // Check for usage of predefined caption
    switch (style) {
    case CClientUIInterface::MSG_ERROR:
        strCaption += _("Error");
        break;
    case CClientUIInterface::MSG_WARNING:
        strCaption += _("Warning");
        break;
    case CClientUIInterface::MSG_INFORMATION:
        strCaption += _("Information");
        break;
    default:
        strCaption += caption; // Use supplied caption (can be empty)
    }

    boost::strict_lock_ptr<std::list<std::string>> u = messageBox.synchronize();
    u->push_back(strCaption + ": " + message);
    if (u->size() > 5) {
        u->pop_back();
    }

    TriggerRefresh();
    return false;
}

static void metrics_InitMessage(const std::string& message)
{
    *initMessage = message;
}

void ConnectMetricsScreen()
{
    uiInterface.ThreadSafeMessageBox.disconnect_all_slots();
    uiInterface.ThreadSafeMessageBox.connect(metrics_ThreadSafeMessageBox);
    uiInterface.InitMessage.disconnect_all_slots();
    uiInterface.InitMessage.connect(metrics_InitMessage);
}

#ifndef STANDALONE_MINER
int printNetworkStats()
{
    LOCK2(cs_main, cs_vNodes);

    std::cout << "           " << _("Block height") << " | " << chainActive.Height() << std::endl;
    std::cout << "  " << _("Network solution rate") << " | " << GetNetworkHashPS(120, -1) << " Sol/s" << std::endl;
    std::cout << "            " << _("Connections") << " | " << vNodes.size() << std::endl;
    std::cout << std::endl;

    return 4;
}
#endif

int printMiningStatus(bool mining)
{
#ifdef ENABLE_MINING
    // Number of lines that are always displayed
    int lines = 1;

    if (mining) {
        int nThreads = GetArg("-genproclimit", 1);
        if (nThreads < 0) {
            // In regtest threads defaults to 1
            if (Params().DefaultMinerThreads())
                nThreads = Params().DefaultMinerThreads();
            else
                nThreads = boost::thread::hardware_concurrency();
        }
        std::cout << strprintf(_("You are mining with the %s solver on %d threads."),
                               GetArg("-equihashsolver", "default"), nThreads) << std::endl;
        lines++;
    } else {
        std::cout << _("You are currently not mining.") << std::endl;
        std::cout << _("To enable mining, add 'gen=1' to your zcash.conf and restart.") << std::endl;
        lines += 2;
    }
    std::cout << std::endl;

    return lines;
#else // ENABLE_MINING
    return 0;
#endif // !ENABLE_MINING
}

int printMetrics(size_t cols, bool mining)
{
    // Number of lines that are always displayed
    int lines = 3;

    // Calculate uptime
    int64_t uptime = GetUptime();
    int days = uptime / (24 * 60 * 60);
    int hours = (uptime - (days * 24 * 60 * 60)) / (60 * 60);
    int minutes = (uptime - (((days * 24) + hours) * 60 * 60)) / 60;
    int seconds = uptime - (((((days * 24) + hours) * 60) + minutes) * 60);

    // Display uptime
    std::string duration;
    if (days > 0) {
        duration = strprintf(_("%d days, %d hours, %d minutes, %d seconds"), days, hours, minutes, seconds);
    } else if (hours > 0) {
        duration = strprintf(_("%d hours, %d minutes, %d seconds"), hours, minutes, seconds);
    } else if (minutes > 0) {
        duration = strprintf(_("%d minutes, %d seconds"), minutes, seconds);
    } else {
        duration = strprintf(_("%d seconds"), seconds);
    }
    std::string strDuration = strprintf(_("Since starting this node %s ago:"), duration);
    std::cout << strDuration << std::endl;
    lines += (strDuration.size() / cols);

    int validatedCount = transactionsValidated.get();
    if (validatedCount > 1) {
      std::cout << "- " << strprintf(_("You have validated %d transactions!"), validatedCount) << std::endl;
    } else if (validatedCount == 1) {
      std::cout << "- " << _("You have validated a transaction!") << std::endl;
    } else {
      std::cout << "- " << _("You have validated no transactions.") << std::endl;
    }

    if (mining && loaded) {
        double solps = GetLocalSolPS_INTERNAL(uptime);
        std::string strSolps = strprintf("%.4f Sol/s", solps);
        std::cout << "- " << strprintf(_("You have contributed %s on average to the network solution rate."), strSolps) << std::endl;
        std::cout << "- " << strprintf(_("You have completed %d Equihash solver runs."), ehSolverRuns.get()) << std::endl;
        lines += 2;

#ifdef STANDALONE_MINER
        int accepted = acceptedSolutions.get();
        int rejected = rejectedSolutions.get();
        int failed   = failedSolutions.get();
        int total = accepted + rejected + failed;
        if (total > 0) {
            std::cout << "- " << strprintf(_("You have submitted %d solutions!"), total) << std::endl;
            std::cout << "  " << strprintf(_("Accepted: %d, Rejected: %d, Failed: %d"), accepted, rejected, failed) << std::endl;
            lines += 2;
        }
#else
        int mined = 0;
        int orphaned = 0;
        CAmount immature {0};
        CAmount mature {0};
        {
            LOCK2(cs_main, cs_metrics);
            boost::strict_lock_ptr<std::list<uint256>> u = trackedBlocks.synchronize();
            auto consensusParams = Params().GetConsensus();
            auto tipHeight = chainActive.Height();

            // Update orphans and calculate subsidies
            std::list<uint256>::iterator it = u->begin();
            while (it != u->end()) {
                auto hash = *it;
                if (mapBlockIndex.count(hash) > 0 &&
                        chainActive.Contains(mapBlockIndex[hash])) {
                    int height = mapBlockIndex[hash]->nHeight;
                    CAmount subsidy = GetBlockSubsidy(height, consensusParams);
                    if ((height > 0) && (height <= consensusParams.GetLastFoundersRewardBlockHeight())) {
                        subsidy -= subsidy/5;
                    }
                    if (std::max(0, COINBASE_MATURITY - (tipHeight - height)) > 0) {
                        immature += subsidy;
                    } else {
                        mature += subsidy;
                    }
                    it++;
                } else {
                    it = u->erase(it);
                }
            }

            mined = minedBlocks.get();
            orphaned = mined - u->size();
        }

        if (mined > 0) {
            std::string units = Params().CurrencyUnits();
            std::cout << "- " << strprintf(_("You have mined %d blocks!"), mined) << std::endl;
            std::cout << "  "
                      << strprintf(_("Orphaned: %d blocks, Immature: %u %s, Mature: %u %s"),
                                     orphaned,
                                     FormatMoney(immature), units,
                                     FormatMoney(mature), units)
                      << std::endl;
            lines += 2;
        }
#endif
    }
    std::cout << std::endl;

    return lines;
}

int printMessageBox(size_t cols)
{
    boost::strict_lock_ptr<std::list<std::string>> u = messageBox.synchronize();

    if (u->size() == 0) {
        return 0;
    }

    int lines = 2 + u->size();
    std::cout << _("Messages:") << std::endl;
    for (auto it = u->cbegin(); it != u->cend(); ++it) {
        std::cout << *it << std::endl;
        // Handle newlines and wrapped lines
        size_t i = 0;
        size_t j = 0;
        while (j < it->size()) {
            i = it->find('\n', j);
            if (i == std::string::npos) {
                i = it->size();
            } else {
                // Newline
                lines++;
            }
            // Wrapped lines
            lines += ((i-j) / cols);
            j = i + 1;
        }
    }
    std::cout << std::endl;
    return lines;
}

int printInitMessage()
{
    if (loaded) {
        return 0;
    }

    std::string msg = *initMessage;
    std::cout << _("Init message:") << " " << msg << std::endl;
    std::cout << std::endl;

    if (msg == _("Done loading")) {
        loaded = true;
    }

    return 2;
}

void ThreadShowMetricsScreen()
{
    // Make this thread recognisable as the metrics screen thread
    RenameThread("zcash-metrics-screen");

    // Determine whether we should render a persistent UI or rolling metrics
    bool isTTY = isatty(STDOUT_FILENO);
    bool isScreen = GetBoolArg("-metricsui", isTTY);
    int64_t nRefresh = GetArg("-metricsrefreshtime", isTTY ? 1 : 600);

    if (isScreen) {
        // Clear screen
        std::cout << "\e[2J";

        // Print art
#ifdef STANDALONE_MINER
        std::cout << ZCASH_LOGO << std::endl;
#else
        std::cout << METRICS_ART << std::endl;
#endif
        std::cout << std::endl;

        // Thank you text
#ifdef STANDALONE_MINER
        std::cout << _("Thank you for running a Zcash miner!") << std::endl;
        std::cout << _("You're helping to strengthen the network :)") << std::endl;
#else
        std::cout << _("Thank you for running a Zcash node!") << std::endl;
        std::cout << _("You're helping to strengthen the network and contributing to a social good :)") << std::endl;
#endif
        std::cout << std::endl;
    }

    while (true) {
        // Number of lines that are always displayed
        int lines = 1;
        int cols = 80;

        // Get current window size
        if (isTTY) {
            struct winsize w;
            w.ws_col = 0;
            if (ioctl(STDOUT_FILENO, TIOCGWINSZ, &w) != -1 && w.ws_col != 0) {
                cols = w.ws_col;
            }
        }

        if (isScreen) {
            // Erase below current position
            std::cout << "\e[J";
        }

        // Miner status
<<<<<<< HEAD
#ifdef STANDALONE_MINER
        bool mining = true;
#else
=======
#ifdef ENABLE_MINING
>>>>>>> be5ac316
        bool mining = GetBoolArg("-gen", false);
#else
        bool mining = false;
#endif

        if (loaded) {
            lines += printNetworkStats();
        }
#endif
        lines += printMiningStatus(mining);
        lines += printMetrics(cols, mining);
        lines += printMessageBox(cols);
        lines += printInitMessage();

        if (isScreen) {
            // Explain how to exit
            std::cout << "[" << _("Press Ctrl+C to exit") << "] [" << _("Set 'showmetrics=0' to hide") << "]" << std::endl;
        } else {
            // Print delineator
            std::cout << "----------------------------------------" << std::endl;
        }

        *nNextRefresh = GetTime() + nRefresh;
        while (GetTime() < *nNextRefresh) {
            boost::this_thread::interruption_point();
            MilliSleep(200);
        }

        if (isScreen) {
            // Return to the top of the updating section
            std::cout << "\e[" << lines << "A";
        }
    }
}<|MERGE_RESOLUTION|>--- conflicted
+++ resolved
@@ -382,13 +382,10 @@
         }
 
         // Miner status
-<<<<<<< HEAD
 #ifdef STANDALONE_MINER
         bool mining = true;
 #else
-=======
 #ifdef ENABLE_MINING
->>>>>>> be5ac316
         bool mining = GetBoolArg("-gen", false);
 #else
         bool mining = false;

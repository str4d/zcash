<<<<<<< HEAD
bin_PROGRAMS += \
  zcash/GenerateParams \
  zcash-miner
=======
noinst_PROGRAMS += \
  zcash/GenerateParams \
  zcash/CreateJoinSplit
>>>>>>> ee6d9935

# tool for generating our public parameters
zcash_GenerateParams_SOURCES = zcash/GenerateParams.cpp
zcash_GenerateParams_LDADD = \
  $(BOOST_LIBS) \
  $(LIBZCASH) \
  $(LIBBITCOIN_UTIL) \
  $(LIBBITCOIN_CRYPTO) \
  $(LIBZCASH_LIBS)

<<<<<<< HEAD
zcash_miner_SOURCES = \
  libstratum/StratumClient.cpp \
  libstratum/StratumClient.h \
  libstratum/ZcashStratum.cpp \
  libstratum/ZcashStratum.h \
  metrics.cpp \
  standaloneminer.cpp
zcash_miner_CPPFLAGS = $(BITCOIN_INCLUDES) -DSTANDALONE_MINER
zcash_miner_LDFLAGS = $(RELDFLAGS) $(AM_LDFLAGS) $(LIBTOOL_APP_LDFLAGS)
zcash_miner_LDADD = \
  $(LIBBITCOIN_COMMON) \
  $(LIBBITCOIN_CRYPTO) \
  $(LIBBITCOIN_UTIL) \
  $(LIBSECP256K1) \
  $(BOOST_LIBS) \
  $(CRYPTO_LIBS) \
  $(LIBZCASH) \
=======
# tool for profiling the creation of joinsplits
zcash_CreateJoinSplit_SOURCES = zcash/CreateJoinSplit.cpp
zcash_CreateJoinSplit_LDADD = \
  $(LIBBITCOIN_COMMON) \
  $(LIBBITCOIN_UTIL) \
  $(LIBBITCOIN_CRYPTO) \
  $(LIBZCASH) \
  $(BOOST_LIBS) \
>>>>>>> ee6d9935
  $(LIBZCASH_LIBS)<|MERGE_RESOLUTION|>--- conflicted
+++ resolved
@@ -1,23 +1,9 @@
-<<<<<<< HEAD
 bin_PROGRAMS += \
-  zcash/GenerateParams \
   zcash-miner
-=======
 noinst_PROGRAMS += \
   zcash/GenerateParams \
   zcash/CreateJoinSplit
->>>>>>> ee6d9935
 
-# tool for generating our public parameters
-zcash_GenerateParams_SOURCES = zcash/GenerateParams.cpp
-zcash_GenerateParams_LDADD = \
-  $(BOOST_LIBS) \
-  $(LIBZCASH) \
-  $(LIBBITCOIN_UTIL) \
-  $(LIBBITCOIN_CRYPTO) \
-  $(LIBZCASH_LIBS)
-
-<<<<<<< HEAD
 zcash_miner_SOURCES = \
   libstratum/StratumClient.cpp \
   libstratum/StratumClient.h \
@@ -35,7 +21,17 @@
   $(BOOST_LIBS) \
   $(CRYPTO_LIBS) \
   $(LIBZCASH) \
-=======
+  $(LIBZCASH_LIBS)
+
+# tool for generating our public parameters
+zcash_GenerateParams_SOURCES = zcash/GenerateParams.cpp
+zcash_GenerateParams_LDADD = \
+  $(BOOST_LIBS) \
+  $(LIBZCASH) \
+  $(LIBBITCOIN_UTIL) \
+  $(LIBBITCOIN_CRYPTO) \
+  $(LIBZCASH_LIBS)
+
 # tool for profiling the creation of joinsplits
 zcash_CreateJoinSplit_SOURCES = zcash/CreateJoinSplit.cpp
 zcash_CreateJoinSplit_LDADD = \
@@ -44,5 +40,4 @@
   $(LIBBITCOIN_CRYPTO) \
   $(LIBZCASH) \
   $(BOOST_LIBS) \
->>>>>>> ee6d9935
   $(LIBZCASH_LIBS)
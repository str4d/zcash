#!/bin/bash
set -e -o pipefail

CURDIR=$(cd $(dirname "$0"); pwd)
# Get BUILDDIR and REAL_BITCOIND
. "${CURDIR}/tests-config.sh"

export BITCOIND=${REAL_BITCOIND}
export BITCOINCLI=${REAL_BITCOINCLI}

#Run the tests

testScripts=(
    'paymentdisclosure.py'
    'prioritisetransaction.py'
    'wallet_treestate.py'
    'wallet_anchorfork.py'
    'wallet_changeaddresses.py'
    'wallet_changeindicator.py'
    'wallet_import_export.py'
    'wallet_shieldingcoinbase.py'
    'wallet_shieldcoinbase_sprout.py'
    'wallet_shieldcoinbase_sapling.py'
    'wallet_listreceived.py'
    'wallet.py'
    'wallet_overwintertx.py'
    'wallet_persistence.py'
    'wallet_nullifiers.py'
    'wallet_1941.py'
    'wallet_addresses.py'
    'wallet_sapling.py'
    'wallet_listnotes.py'
    'mergetoaddress_sprout.py'
    'mergetoaddress_sapling.py'
    'mergetoaddress_mixednotes.py'
    'listtransactions.py'
    'mempool_resurrect_test.py'
    'txn_doublespend.py'
    'txn_doublespend.py --mineblock'
    'getchaintips.py'
    'rawtransactions.py'
    'getrawtransaction_insight.py'
    'rest.py'
    'mempool_limit.py'
    'mempool_spendcoinbase.py'
    'mempool_reorg.py'
    'mempool_nu_activation.py'
    'mempool_tx_expiry.py'
    'httpbasics.py'
    'multi_rpc.py'
    'zapwallettxes.py'
    'proxy_test.py'
    'merkle_blocks.py'
    'fundrawtransaction.py'
    'signrawtransactions.py'
    'signrawtransaction_offline.py'
    'walletbackup.py'
    'key_import_export.py'
    'nodehandling.py'
    'reindex.py'
    'addressindex.py'
    'spentindex.py'
    'timestampindex.py'
    'decodescript.py'
    'blockchain.py'
    'disablewallet.py'
    'zcjoinsplit.py'
    'zcjoinsplitdoublespend.py'
    'zkey_import_export.py'
    'reorg_limit.py'
    'getblocktemplate.py'
    'bip65-cltv-p2p.py'
    'bipdersig-p2p.py'
    'p2p_nu_peer_management.py'
    'rewind_index.py'
    'p2p_txexpiry_dos.py'
    'p2p_txexpiringsoon.py'
    'p2p_node_bloom.py'
    'regtest_signrawtransaction.py'
    'finalsaplingroot.py'
    'shorter_block_times.py'
    'sprout_sapling_migration.py'
    'turnstile.py'
    'mining_shielded_coinbase.py'
    'framework.py'
<<<<<<< HEAD
    'sapling_rewind_check.py'
=======
    'feature_zip221.py'
>>>>>>> caea5401
);
testScriptsExt=(
    'getblocktemplate_longpoll.py'
    'getblocktemplate_proposals.py'
    'pruning.py'
    'forknotify.py'
    'hardforkdetection.py'
    'invalidateblock.py'
    'keypool.py'
    'receivedby.py'
    'rpcbind_test.py'
#   'script_test.py'
    'smartfees.py'
    'maxblocksinflight.py'
    'invalidblockrequest.py'
#    'forknotify.py'
    'p2p-acceptblock.py'
);

if [ "x$ENABLE_ZMQ" = "x1" ]; then
  testScripts+=('zmq_test.py')
fi

if [ "x$ENABLE_PROTON" = "x1" ]; then
  testScripts+=('proton_test.py')
fi

extArg="-extended"
passOn=${@#$extArg}

successCount=0
declare -a failures

function runTestScript
{
    local testName="$1"
    shift

    echo -e "=== Running testscript ${testName} ==="

    local startTime=$(date +%s)
    if eval "$@"
    then
        successCount=$(expr $successCount + 1)
        echo "--- Success: ${testName} ($(($(date +%s) - $startTime))s) ---"
    else
        failures[${#failures[@]}]="$testName"
        echo "!!! FAIL: ${testName} ($(($(date +%s) - $startTime))s) !!!"
    fi

    echo
}

if [ "x${ENABLE_BITCOIND}${ENABLE_UTILS}${ENABLE_WALLET}" = "x111" ]; then
    for (( i = 0; i < ${#testScripts[@]}; i++ ))
    do
        if [ -z "$1" ] || [ "${1:0:1}" == "-" ] || [ "$1" == "${testScripts[$i]}" ] || [ "$1.py" == "${testScripts[$i]}" ]
        then
            runTestScript \
                "${testScripts[$i]}" \
                "${BUILDDIR}/qa/rpc-tests/${testScripts[$i]}" \
                --srcdir "${BUILDDIR}/src" ${passOn}
        fi
    done
    for (( i = 0; i < ${#testScriptsExt[@]}; i++ ))
    do
        if [ "$1" == $extArg ] || [ "$1" == "${testScriptsExt[$i]}" ] || [ "$1.py" == "${testScriptsExt[$i]}" ]
        then
            runTestScript \
                "${testScriptsExt[$i]}" \
                "${BUILDDIR}/qa/rpc-tests/${testScriptsExt[$i]}" \
                --srcdir "${BUILDDIR}/src" ${passOn}
        fi
    done

    echo -e "\n\nTests completed: $(expr $successCount + ${#failures[@]})"
    echo "successes $successCount; failures: ${#failures[@]}"

    if [ ${#failures[@]} -gt 0 ]
    then
        echo -e "\nFailing tests: ${failures[*]}"
        exit 1
    else
        exit 0
    fi
else
  echo "No rpc tests to run. Wallet, utils, and bitcoind must all be enabled"
fi<|MERGE_RESOLUTION|>--- conflicted
+++ resolved
@@ -83,11 +83,8 @@
     'turnstile.py'
     'mining_shielded_coinbase.py'
     'framework.py'
-<<<<<<< HEAD
     'sapling_rewind_check.py'
-=======
     'feature_zip221.py'
->>>>>>> caea5401
 );
 testScriptsExt=(
     'getblocktemplate_longpoll.py'
